from setuptools import setup
from codecs import open
from os import path

here = path.abspath(path.dirname(__file__))

# Get the long description from the README file
with open(path.join(here, 'README.md'), encoding='utf-8') as f:
    long_description = f.read()

setup(
    name='discord.py-lifesaver',
    version='0.0.0',
    keywords='discord discord.py',
    description=('Lifesaver is an extremely opinionated bot foundation that provides a bunch of '
                 'handy utilities to the average Discord.py developer.'),
    long_description=long_description,

    url='https://github.com/slice/discord.py-lifesaver',

    author='Ryan Emmanuel Tongol',
    author_email='ryaneft@gmail.com',

    license='MIT',

    classifiers=[
        'Development Status :: 3 - Alpha',
        'License :: OSI Approved :: MIT License',
        'Programming Language :: Python :: 3'
    ],

    packages=['lifesaver', 'lifesaver.bot', 'lifesaver.utils',
              'lifesaver.bot.exts'],
<<<<<<< HEAD
    dependency_links=['git+https://github.com/Rapptz/discord.py@rewrite#egg=discord.py']
=======
    dependency_links=[
        'git+https://github.com/Rapptz/discord.py@rewrite#egg=discord.py'
    ]
>>>>>>> 7bb35635
)<|MERGE_RESOLUTION|>--- conflicted
+++ resolved
@@ -31,11 +31,7 @@
 
     packages=['lifesaver', 'lifesaver.bot', 'lifesaver.utils',
               'lifesaver.bot.exts'],
-<<<<<<< HEAD
-    dependency_links=['git+https://github.com/Rapptz/discord.py@rewrite#egg=discord.py']
-=======
     dependency_links=[
         'git+https://github.com/Rapptz/discord.py@rewrite#egg=discord.py'
     ]
->>>>>>> 7bb35635
 )